package config

import (
	"crypto/tls"
	"fmt"
	"net"
	"net/http"
	"sort"
	"strings"

	"github.com/rancher/kine/pkg/endpoint"
	"github.com/rancher/wrangler-api/pkg/generated/controllers/core"
	"k8s.io/apiserver/pkg/authentication/authenticator"
)

const (
	FlannelBackendNone      = "none"
	FlannelBackendVXLAN     = "vxlan"
	FlannelBackendIPSEC     = "ipsec"
	FlannelBackendWireguard = "wireguard"
)

type Node struct {
	Docker                   bool
	ContainerRuntimeEndpoint string
	NoFlannel                bool
	FlannelBackend           string
	FlannelConf              string
	FlannelConfOverride      bool
	FlannelIface             *net.Interface
	Containerd               Containerd
	Images                   string
	AgentConfig              Agent
	CACerts                  []byte
	ServerAddress            string
	Certificate              *tls.Certificate
}

type Containerd struct {
	Address  string
	Log      string
	Root     string
	State    string
	Config   string
	Opt      string
	Template string
}

type Agent struct {
<<<<<<< HEAD
	NodeName            string
	ClientKubeletCert   string
	ClientKubeletKey    string
	ClientKubeProxyCert string
	ClientKubeProxyKey  string
	ServingKubeletCert  string
	ServingKubeletKey   string
	ClusterCIDR         net.IPNet
	ClusterDNS          net.IP
	ClusterDomain       string
	ResolvConf          string
	RootDir             string
	KubeConfigNode      string
	KubeConfigKubelet   string
	KubeConfigKubeProxy string
	NodeIP              string
	NodeExternalIP      string
	RuntimeSocket       string
	ListenAddress       string
	ClientCA            string
	CNIBinDir           string
	CNIConfDir          string
	ExtraKubeletArgs    []string
	ExtraKubeProxyArgs  []string
	PauseImage          string
	CNIPlugin           bool
	NodeTaints          []string
	NodeLabels          []string
	IPSECPSK            string
	StrongSwanDir       string
	PrivateRegistry     string
	DisableCCM          bool
	DisableNPC          bool
	Rootless            bool
	ServerURLPublic     []string
=======
	NodeName                string
	ServingKubeletCert      string
	ServingKubeletKey       string
	ClusterCIDR             net.IPNet
	ClusterDNS              net.IP
	ClusterDomain           string
	ResolvConf              string
	RootDir                 string
	KubeConfigKubelet       string
	KubeConfigKubeProxy     string
	KubeConfigK3sController string
	NodeIP                  string
	NodeExternalIP          string
	RuntimeSocket           string
	ListenAddress           string
	ClientCA                string
	CNIBinDir               string
	CNIConfDir              string
	ExtraKubeletArgs        []string
	ExtraKubeProxyArgs      []string
	PauseImage              string
	CNIPlugin               bool
	NodeTaints              []string
	NodeLabels              []string
	IPSECPSK                string
	StrongSwanDir           string
	PrivateRegistry         string
	DisableCCM              bool
	DisableNPC              bool
	Rootless                bool
>>>>>>> 9cb74169
}

type Control struct {
	AdvertisePort            int
	AdvertiseIP              string
	ListenPort               int
	HTTPSPort                int
	AgentToken               string
	Token                    string
	ClusterIPRange           *net.IPNet
	ServiceIPRange           *net.IPNet
	ClusterDNS               net.IP
	ClusterDomain            string
	NoCoreDNS                bool
	KubeConfigOutput         string
	KubeConfigMode           string
	DataDir                  string
	Skips                    []string
	Storage                  endpoint.Config
	NoScheduler              bool
	ExtraAPIArgs             []string
	ExtraControllerArgs      []string
	ExtraCloudControllerArgs []string
	ExtraSchedulerAPIArgs    []string
	NoLeaderElect            bool
	JoinURL                  string
	FlannelBackend           string
	IPSECPSK                 string
	DefaultLocalStoragePath  string
	DisableCCM               bool
	DisableNPC               bool
	ClusterInit              bool
	ClusterReset             bool

	BindAddress string
	SANs        []string

	Runtime *ControlRuntime `json:"-"`
}

type ControlRuntimeBootstrap struct {
	ServerCA           string
	ServerCAKey        string
	ClientCA           string
	ClientCAKey        string
	ServiceKey         string
	PasswdFile         string
	RequestHeaderCA    string
	RequestHeaderCAKey string
	IPSECKey           string
}

type ControlRuntime struct {
	ControlRuntimeBootstrap

	ClientKubeAPICert string
	ClientKubeAPIKey  string
	NodePasswdFile    string

	KubeConfigAdmin           string
	KubeConfigController      string
	KubeConfigScheduler       string
	KubeConfigAPIServer       string
	KubeConfigCloudController string

	ServingKubeAPICert string
	ServingKubeAPIKey  string
	ServingKubeletKey  string
	ClientToken        string
	ServerToken        string
	AgentToken         string
	Handler            http.Handler
	Tunnel             http.Handler
	Authenticator      authenticator.Request

	ClientAuthProxyCert string
	ClientAuthProxyKey  string

	ClientAdminCert           string
	ClientAdminKey            string
	ClientControllerCert      string
	ClientControllerKey       string
	ClientSchedulerCert       string
	ClientSchedulerKey        string
	ClientKubeProxyCert       string
	ClientKubeProxyKey        string
	ClientKubeletKey          string
	ClientCloudControllerCert string
	ClientCloudControllerKey  string
	ClientK3sControllerCert   string
	ClientK3sControllerKey    string

	Cluster ClusterConfig
	Core    *core.Factory
}

type ClusterConfig struct {
	Join bool
}

type ArgString []string

func (a ArgString) String() string {
	b := strings.Builder{}
	for _, s := range a {
		if b.Len() > 0 {
			b.WriteString(" ")
		}
		b.WriteString(s)
	}
	return b.String()
}

func GetArgsList(argsMap map[string]string, extraArgs []string) []string {
	// add extra args to args map to override any default option
	for _, arg := range extraArgs {
		splitArg := strings.SplitN(arg, "=", 2)
		if len(splitArg) < 2 {
			argsMap[splitArg[0]] = "true"
			continue
		}
		argsMap[splitArg[0]] = splitArg[1]
	}
	var args []string
	for arg, value := range argsMap {
		cmd := fmt.Sprintf("--%s=%s", arg, value)
		args = append(args, cmd)
	}
	sort.Strings(args)
	return args
}<|MERGE_RESOLUTION|>--- conflicted
+++ resolved
@@ -47,43 +47,6 @@
 }
 
 type Agent struct {
-<<<<<<< HEAD
-	NodeName            string
-	ClientKubeletCert   string
-	ClientKubeletKey    string
-	ClientKubeProxyCert string
-	ClientKubeProxyKey  string
-	ServingKubeletCert  string
-	ServingKubeletKey   string
-	ClusterCIDR         net.IPNet
-	ClusterDNS          net.IP
-	ClusterDomain       string
-	ResolvConf          string
-	RootDir             string
-	KubeConfigNode      string
-	KubeConfigKubelet   string
-	KubeConfigKubeProxy string
-	NodeIP              string
-	NodeExternalIP      string
-	RuntimeSocket       string
-	ListenAddress       string
-	ClientCA            string
-	CNIBinDir           string
-	CNIConfDir          string
-	ExtraKubeletArgs    []string
-	ExtraKubeProxyArgs  []string
-	PauseImage          string
-	CNIPlugin           bool
-	NodeTaints          []string
-	NodeLabels          []string
-	IPSECPSK            string
-	StrongSwanDir       string
-	PrivateRegistry     string
-	DisableCCM          bool
-	DisableNPC          bool
-	Rootless            bool
-	ServerURLPublic     []string
-=======
 	NodeName                string
 	ServingKubeletCert      string
 	ServingKubeletKey       string
@@ -114,7 +77,7 @@
 	DisableCCM              bool
 	DisableNPC              bool
 	Rootless                bool
->>>>>>> 9cb74169
+	ServerURLPublic         []string
 }
 
 type Control struct {
