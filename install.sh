--- conflicted
+++ resolved
@@ -336,8 +336,7 @@
     $SUDO mv -f ${TMP_BIN} ${BIN_DIR}/k3s
 
     if command -v getenforce > /dev/null 2>&1; then
-<<<<<<< HEAD
-        if [ "Disabled" != `getenforce` ]; then
+        if [ "Disabled" != $(getenforce) ]; then
             if command -v semanage > /dev/null 2>&1; then
                 info "SELinux is enabled, setting permissions"
                 if ! $SUDO semanage fcontext -l | grep "${BIN_DIR}/k3s" > /dev/null 2>&1; then
@@ -346,12 +345,6 @@
                 $SUDO restorecon -v ${BIN_DIR}/k3s > /dev/null
             else
                 error 'SELinux is enabled but semanage is not found'
-=======
-        if [ "Disabled" != $(getenforce) ]; then
-            info "SeLinux is enabled, setting permissions"
-            if ! $SUDO semanage fcontext -l | grep "${BIN_DIR}/k3s" > /dev/null 2>&1; then
-                $SUDO semanage fcontext -a -t bin_t "${BIN_DIR}/k3s"
->>>>>>> 3c716e49
             fi
         fi
     fi
